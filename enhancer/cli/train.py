--- conflicted
+++ resolved
@@ -45,17 +45,6 @@
         every_n_epochs=1,
     )
     callbacks.append(checkpoint)
-<<<<<<< HEAD
-    early_stopping = EarlyStopping(
-        monitor="val_loss",
-        mode=direction,
-        min_delta=1e-7,
-        patience=parameters.get("EarlyStopping_patience", 10),
-        strict=True,
-        verbose=True,
-    )
-    callbacks.append(early_stopping)
-=======
     # early_stopping = EarlyStopping(
     #     monitor="val_loss",
     #     mode=direction,
@@ -65,7 +54,6 @@
     #     verbose=False,
     # )
     # callbacks.append(early_stopping)
->>>>>>> 2e580915
 
     def configure_optimizer(self):
         optimizer = instantiate(
